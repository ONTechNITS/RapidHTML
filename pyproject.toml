[tool.poetry]
name = "quickhtml"
version = "0.1.0"
description = "Web framework to generate web-based applications in pure python"
authors = [
    "ThomasJRyan <18319621+ThomasJRyan@users.noreply.github.com>",
    "moseye      <156830683+moseye@users.noreply.github.com>",
    "rashidnhm   <95639609+rashidnhm@users.noreply.github.com>",
]
readme = "README.md"
package-mode = true
packages = [{ include = "quickhtml", from = "src" }]

<<<<<<< HEAD
[project.optional-dependencies]
dev = [
    "pytest",
    "ruff",
    "sphinx",
    "sphinx-autobuild",
]
=======
[tool.poetry.dependencies]
python = "^3.8"
starlette = "^0.38.2"
httpx = "^0.27.0"
uvicorn = { version = "^0.30.5", extras = ["standard"] }

[tool.poetry.group.dev]
optional = true
>>>>>>> a105d3f6

[tool.poetry.group.dev.dependencies]
pytest = "^8.3.2"
ruff = "^0.5.6"

[tool.ruff]
include = ["src/quickhtml/*.py", "tests/*.py"]

# [tool.ruff.lint.per-file-ignores]
# "src/quickhtml/tags.py" = ["E742"]

[tool.pytest.ini_options]
testpaths = ["tests"]

[build-system]
requires = ["poetry-core"]
build-backend = "poetry.core.masonry.api"<|MERGE_RESOLUTION|>--- conflicted
+++ resolved
@@ -11,15 +11,6 @@
 package-mode = true
 packages = [{ include = "quickhtml", from = "src" }]
 
-<<<<<<< HEAD
-[project.optional-dependencies]
-dev = [
-    "pytest",
-    "ruff",
-    "sphinx",
-    "sphinx-autobuild",
-]
-=======
 [tool.poetry.dependencies]
 python = "^3.8"
 starlette = "^0.38.2"
@@ -28,11 +19,12 @@
 
 [tool.poetry.group.dev]
 optional = true
->>>>>>> a105d3f6
 
 [tool.poetry.group.dev.dependencies]
 pytest = "^8.3.2"
 ruff = "^0.5.6"
+sphinx = "^8.0.2"
+sphinx-autobuild = "^2024.4.16"
 
 [tool.ruff]
 include = ["src/quickhtml/*.py", "tests/*.py"]

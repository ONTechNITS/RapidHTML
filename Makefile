<<<<<<< HEAD
.PHONY: lint test format github-checks docs_serve
=======
# Assume `poetry` exists within PATH by default
POETRY_BIN ?= poetry
>>>>>>> a105d3f6

# Used in `format` and `link`. If True, check if changes are needed.
CHECK ?= false

# Indicate if the current build is a DEV environment. True by default.
DEV ?= true

.PHONY:help
help:
	@echo "Available targets:"
	@echo "  install    Install dependencies"
	@echo "  format     Format all code within src/quickhtml"
	@echo "  lint       Link all code within src/quickhtml"
	@echo "  lock       Update the poetry lock file"

.PHONY:install-dev
install-dev:
ifeq ($(DEV),true)
	@$(POETRY_BIN) install --only dev
endif

.PHONY:install
install:install-dev
	@$(POETRY_BIN) install

<<<<<<< HEAD
github-checks: test lint
	@echo "\nTests and linting passed"

docs_serve:
	@echo "Serving docs"
	@sphinx-autobuild --port 0 docs docs/_build
=======
.PHONY:lock
lock:
ifeq ($(CHECK),true)
	@$(POETRY_BIN) check --lock
else
	@$(POETRY_BIN) lock
endif

.PHONY:format
format:
ifeq ($(CHECK),true)
	@$(POETRY_BIN) run ruff format --check
else
	@$(POETRY_BIN) run ruff format
endif
    
.PHONY:lint
lint:
	@$(POETRY_BIN) run ruff check
>>>>>>> a105d3f6
<|MERGE_RESOLUTION|>--- conflicted
+++ resolved
@@ -1,9 +1,5 @@
-<<<<<<< HEAD
-.PHONY: lint test format github-checks docs_serve
-=======
 # Assume `poetry` exists within PATH by default
 POETRY_BIN ?= poetry
->>>>>>> a105d3f6
 
 # Used in `format` and `link`. If True, check if changes are needed.
 CHECK ?= false
@@ -29,14 +25,6 @@
 install:install-dev
 	@$(POETRY_BIN) install
 
-<<<<<<< HEAD
-github-checks: test lint
-	@echo "\nTests and linting passed"
-
-docs_serve:
-	@echo "Serving docs"
-	@sphinx-autobuild --port 0 docs docs/_build
-=======
 .PHONY:lock
 lock:
 ifeq ($(CHECK),true)
@@ -56,4 +44,8 @@
 .PHONY:lint
 lint:
 	@$(POETRY_BIN) run ruff check
->>>>>>> a105d3f6
+
+.PHONY:docs_serve
+docs_serve:
+	@echo "Serving docs"
+	@sphinx-autobuild --port 0 docs docs/_build
from __future__ import annotations

import html
import inspect
import typing

<<<<<<< HEAD
=======
from collections.abc import Iterable

from rapidhtml.callbacks import RapidHTMLCallback
from rapidhtml.style import StyleSheet
>>>>>>> ec8ece5f
from rapidhtml.utils import get_app

if typing.TYPE_CHECKING:
    from rapidhtml import RapidHTML
    from starlette.applications import Starlette


<<<<<<< HEAD
T = typing.TypeVar("T")
=======
BOOLEAN_ATTRS = [
    "autofocus",
    "checked",
    "disabled",
    "multiple",
    "readonly",
    "required",
    "webkitdirectory",
]
>>>>>>> ec8ece5f


class BaseTag:
    """
    Represents a base HTML tag.

    Args:
        *tags: Variable length arguments representing child tags.
        callback (typing.Callable | RapidHTMLCallback): A callback function to be added to the tag.
        **attrs: Keyword arguments representing tag attributes.

    Attributes:
        tag (str): The name of the HTML tag.
        tags (list): A list of child tags.
        attrs (dict): A dictionary of tag attributes.

    Methods:
        add_head(head): Adds a head tag to the beginning of the list of child tags.
        render(): Renders the HTML representation of the tag and its child tags.
    """

    def __init__(
<<<<<<< HEAD
        self, *tags: "BaseTag" | str, callback: typing.Callable = None, **attrs
    ):
        self.tag = self.__class__.__qualname__.lower()
=======
        self, *tags, callback: typing.Callable | RapidHTMLCallback = None, **attrs
    ):
        self.tag = self.__class__.__qualname__.lower().replace("htmltag", "")
>>>>>>> ec8ece5f
        self.tags = list(tags)
        self.attrs = attrs
        if callback:
            self.add_callback(callback)

        if self.tags and self.__self_closing:
            raise ValueError(
                f"{self.tag} does not support nesting other tags within it"
            )

        self.__closing_tag = f"</{self.tag}>" if not self.__self_closing else "/>"

    def __init_subclass__(cls, self_closing: bool = False, **kwargs) -> None:
        super().__init_subclass__(**kwargs)
        cls.__self_closing = self_closing

    @property
    def tag_name(self) -> str:
        """
        Returns the name of the tag.

        Returns:
            str: The name of the tag.
        """
        return self.tag

    @property
    def app(self) -> "RapidHTML" | "Starlette":
        """
        Returns the current RapidHTML application instance.

        Returns:
            RapidHTML | Starlette: The current RapidHTML application instance.
        """
        return get_app()

    def add_callback(self, callback: typing.Callable | RapidHTMLCallback):
        """
        Adds a callback function to the tag.

        Args:
            callback (typing.Callable): The callback function to be added.
        """
        method = "get"
        if isinstance(callback, RapidHTMLCallback):
            callback, method, attrs = callback.get_data()
            self.attrs.update(attrs)

        self.callback_route = f"/python-callbacks/{id(callback)}"

        self.app.add_route(self.callback_route, callback, [method])

        self.attrs[f"hx-{method}"] = self.callback_route

    def add_head(self, *head: "BaseTag"):
        """
        Adds a head tag to the beginning of the list of child tags.

        Args:
            head: The head tag to be added.
        """
        if head:
            existing_head = self.pop("head", None)
            if existing_head:
                new_head = existing_head.tags + list(head)
            else:
                new_head = head
            self.tags.insert(0, Head(*new_head))

    def render(self):
        """
        Renders the HTML representation of the tag and its child tags.

        Returns:
            str: The HTML representation of the tag and its child tags.
        """

        ret_html = f"<{self.tag} "

        for key, value in self.attrs.items():
            key = key.rstrip("_")

            # Handle boolean attributes
            if key in BOOLEAN_ATTRS:
                ret_html += f"{key} "
                continue

            # Translate value None, True, or False to strings
            if value in (None, True, False):
                value = str(value).lower()

            # Replace underscores with hyphens
            key = key.replace("_", "-")
            ret_html += f"{key}='{value}' "

        if not self.__self_closing:
            ret_html = ret_html.rstrip() + ">"  # Take out trailing spaces

        # Recursively render child tags
        for tag in self.tags:
            if isinstance(tag, BaseTag):
                ret_html += tag.render()
            elif hasattr(tag, "__str__"):
                ret_html += html.escape(str(tag))
            else:
                raise TypeError(f"Unexpected tag type {type(tag)}. {tag}")

        # Close the tag
        ret_html += self.__closing_tag

        return ret_html

    def select(
        self,
        select_tag: typing.Type["BaseTag"] | str,
        *,
        recurse: bool = False,
        pop: bool = False,
        first_match: bool = False,
    ) -> list["BaseTag"]:
        """
        Selects and returns a list of BaseTag objects that match the given tag name or BaseTag object.

        Args:
            tag (Type[BaseTag] or str): The uninstantiated subclass of BaseTag or the tag name to match against.
            recurse (bool, optional): If True, recursively searches for matching tags within nested BaseTag objects. Defaults to False.
            pop (bool, optional): If True, removes the selected tags from the current object. Defaults to False.
            first_match (bool, optional): If True, stops searching after finding the first match. Defaults to False.

        Returns:
            list[BaseTag]: A list of BaseTag objects that match the given tag name or BaseTag object.

        Raises:
            KeyError: If no matching tags are found and pop is True.
            ValueError: If an instantiated object is passed as the tag parameter.
            TypeError: If the tag parameter is of an unexpected type.

        """
        if isinstance(select_tag, BaseTag):
            raise ValueError("Cannot pass instantiated object to select method!")
        elif inspect.isclass(select_tag) and issubclass(select_tag, BaseTag):
            select_tag_name = select_tag.__name__.lower()
        elif isinstance(select_tag, str):
            select_tag_name = select_tag
        else:
            raise TypeError(f"Unexpected tag type {type(select_tag)}. {select_tag}")

        ret_tags: list["BaseTag"] = []
        self_matches: list[tuple[int, "BaseTag"]] = []

        for i, tag in enumerate(self.tags):
            if not isinstance(tag, BaseTag):
                continue
            tag_name = tag.tag_name
            if tag_name == select_tag_name or tag_name == f"htmltag{select_tag_name}":
                self_matches.append((i, tag))
                if first_match:
                    break
            elif recurse and isinstance(tag, BaseTag):
                sub_ret_tags = tag.select(
                    select_tag, recurse=recurse, pop=pop, first_match=first_match
                )
                if sub_ret_tags:
                    ret_tags.extend(sub_ret_tags)
                    if first_match:
                        break

        if not (ret_tags or self_matches) and pop:
            raise KeyError(f"Unable to find tag {select_tag}")

        # Pop in reverse order to avoid IndexError!
        for i, tag in sorted(self_matches, reverse=True, key=lambda tpl: tpl[0]):
            if pop:
                self.tags.pop(i)
            ret_tags.append(tag)

        return ret_tags

    def pop(self, tag: typing.Type["BaseTag"] | str, *default: T) -> "BaseTag" | T:
        """
        Selects and removes the first occurrence of a tag that matches the given tag name or BaseTag object.
        If no matching tag is found, it returns the default value or raises a KeyError if no default is provided.

        Args:
            tag (Type[BaseTag] or str): The uninstantiated subclass of BaseTag or the tag name to match against.
            *default (Optional[T]): Optional default value to return if no matching tag is found. Defaults to None.

        Returns:
            BaseTag or T: The selected tag or the default value if no matching tag is found.

        Raises:
            KeyError: If no matching tags are found and no default value is provided.
            ValueError: If an instantiated object is passed as the tag parameter.
            TypeError: If the tag parameter is of an unexpected type.

        """
        if default and len(default) > 1:
            raise TypeError("pop expected at most 2 arguments, got more")
        try:
            return self.select(tag, pop=True, first_match=True)[0]
        except KeyError:
            if default:
                return default[0]
            raise


class HtmlTagA(BaseTag): ...


class Abbr(BaseTag): ...


class Address(BaseTag): ...


class Area(BaseTag, self_closing=True): ...


class Article(BaseTag): ...


class Aside(BaseTag): ...


class Audio(BaseTag): ...


class HtmlTagB(BaseTag): ...


class Base(BaseTag, self_closing=True): ...


class Bdi(BaseTag): ...


class Bdo(BaseTag): ...


class Blockquote(BaseTag): ...


class Body(BaseTag): ...


class Br(BaseTag, self_closing=True): ...


class Button(BaseTag): ...


class Canvas(BaseTag): ...


class Caption(BaseTag): ...


class Cite(BaseTag): ...


class Code(BaseTag): ...


class Col(BaseTag, self_closing=True): ...


class Colgroup(BaseTag): ...


class Data(BaseTag): ...


class Datalist(BaseTag): ...


class Dd(BaseTag): ...


class Del(BaseTag): ...


class Details(BaseTag): ...


class Dfn(BaseTag): ...


class Dialog(BaseTag): ...


class Div(BaseTag): ...


class Dl(BaseTag): ...


class Dt(BaseTag): ...


class Em(BaseTag): ...


class Embed(BaseTag, self_closing=True): ...


class Fencedframe(BaseTag): ...


class Fieldset(BaseTag): ...


class Figcaption(BaseTag): ...


class Figure(BaseTag): ...


class Footer(BaseTag): ...


class Form(BaseTag): ...


class H1(BaseTag): ...


class H2(BaseTag): ...


class H3(BaseTag): ...


class H4(BaseTag): ...


class H5(BaseTag): ...


class H6(BaseTag): ...


class Head(BaseTag): ...


class Header(BaseTag): ...


class Hgroup(BaseTag): ...


class Hr(BaseTag, self_closing=True): ...


class Html(BaseTag): ...


class HtmlTagI(BaseTag): ...


class Iframe(BaseTag): ...


class Img(BaseTag, self_closing=True): ...


class Input(BaseTag, self_closing=True): ...


class Ins(BaseTag): ...


class Kbd(BaseTag): ...


class Label(BaseTag): ...


class Legend(BaseTag): ...


class Li(BaseTag): ...


class Link(BaseTag, self_closing=True): ...


class Main(BaseTag): ...


class Map(BaseTag): ...


class Mark(BaseTag): ...


class Menu(BaseTag): ...


class Meta(BaseTag, self_closing=True): ...


class Meter(BaseTag): ...


class Nav(BaseTag): ...


class Noscript(BaseTag): ...


class Object(BaseTag): ...


class Ol(BaseTag): ...


class Optgroup(BaseTag): ...


class Option(BaseTag): ...


class Output(BaseTag): ...


class HtmlTagP(BaseTag): ...


class Picture(BaseTag): ...


class PortalExperimental(BaseTag): ...


class Pre(BaseTag): ...


class Progress(BaseTag): ...


class HtmlTagQ(BaseTag): ...


class Rp(BaseTag): ...


class Rt(BaseTag): ...


class Ruby(BaseTag): ...


class HtmlTagS(BaseTag): ...


class Samp(BaseTag): ...


class Script(BaseTag): ...


class Search(BaseTag): ...


class Section(BaseTag): ...


class Select(BaseTag): ...


class Slot(BaseTag): ...


class Small(BaseTag): ...


class Source(BaseTag, self_closing=True): ...


class Span(BaseTag): ...


class Strong(BaseTag): ...


class Style(BaseTag): ...


class Sub(BaseTag): ...


class Summary(BaseTag): ...


class Sup(BaseTag): ...


class Table(BaseTag): ...


class Tbody(BaseTag): ...


class Td(BaseTag): ...


class Template(BaseTag): ...


class Textarea(BaseTag): ...


class Tfoot(BaseTag): ...


class Th(BaseTag): ...


class Thead(BaseTag): ...


class Time(BaseTag): ...


class Title(BaseTag): ...


class Tr(BaseTag): ...


class Track(BaseTag, self_closing=True): ...


class HtmlTagU(BaseTag): ...


class Ul(BaseTag): ...


class Var(BaseTag): ...


class Video(BaseTag): ...


class Wbr(BaseTag, self_closing=True): ...


A = HtmlTagA
B = HtmlTagB
I = HtmlTagI  # noqa
P = HtmlTagP
Q = HtmlTagQ
S = HtmlTagS
U = HtmlTagU

__all__ = (
    "A",
    "Abbr",
    "Address",
    "Area",
    "Article",
    "Aside",
    "Audio",
    "B",
    "Base",
    "Bdi",
    "Bdo",
    "Blockquote",
    "Body",
    "Br",
    "Button",
    "Canvas",
    "Caption",
    "Cite",
    "Code",
    "Col",
    "Colgroup",
    "Data",
    "Datalist",
    "Dd",
    "Del",
    "Details",
    "Dfn",
    "Dialog",
    "Div",
    "Dl",
    "Dt",
    "Em",
    "Embed",
    "Fencedframe",
    "Fieldset",
    "Figcaption",
    "Figure",
    "Footer",
    "Form",
    "H1",
    "H2",
    "H3",
    "H4",
    "H5",
    "H6",
    "Head",
    "Header",
    "Hgroup",
    "Hr",
    "Html",
    "I",
    "Iframe",
    "Img",
    "Input",
    "Ins",
    "Kbd",
    "Label",
    "Legend",
    "Li",
    "Link",
    "Main",
    "Map",
    "Mark",
    "Menu",
    "Meta",
    "Meter",
    "Nav",
    "Noscript",
    "Object",
    "Ol",
    "Optgroup",
    "Option",
    "Output",
    "P",
    "Picture",
    "PortalExperimental",
    "Pre",
    "Progress",
    "Q",
    "Rp",
    "Ruby",
    "S",
    "Samp",
    "Script",
    "Search",
    "Section",
    "Select",
    "Slot",
    "Small",
    "Source",
    "Span",
    "Strong",
    "Style",
    "Sub",
    "Summary",
    "Sup",
    "Table",
    "Tbody",
    "Td",
    "Template",
    "Textarea",
    "Tfoot",
    "Th",
    "Thead",
    "Time",
    "Title",
    "Tr",
    "Track",
    "U",
    "Ul",
    "Var",
    "Video",
    "Wbr",
)<|MERGE_RESOLUTION|>--- conflicted
+++ resolved
@@ -4,13 +4,7 @@
 import inspect
 import typing
 
-<<<<<<< HEAD
-=======
-from collections.abc import Iterable
-
 from rapidhtml.callbacks import RapidHTMLCallback
-from rapidhtml.style import StyleSheet
->>>>>>> ec8ece5f
 from rapidhtml.utils import get_app
 
 if typing.TYPE_CHECKING:
@@ -18,9 +12,7 @@
     from starlette.applications import Starlette
 
 
-<<<<<<< HEAD
 T = typing.TypeVar("T")
-=======
 BOOLEAN_ATTRS = [
     "autofocus",
     "checked",
@@ -30,7 +22,6 @@
     "required",
     "webkitdirectory",
 ]
->>>>>>> ec8ece5f
 
 
 class BaseTag:
@@ -53,15 +44,9 @@
     """
 
     def __init__(
-<<<<<<< HEAD
-        self, *tags: "BaseTag" | str, callback: typing.Callable = None, **attrs
-    ):
-        self.tag = self.__class__.__qualname__.lower()
-=======
-        self, *tags, callback: typing.Callable | RapidHTMLCallback = None, **attrs
+        self, *tags: "BaseTag" | str, callback: typing.Callable | RapidHTMLCallback = None, **attrs
     ):
         self.tag = self.__class__.__qualname__.lower().replace("htmltag", "")
->>>>>>> ec8ece5f
         self.tags = list(tags)
         self.attrs = attrs
         if callback:
